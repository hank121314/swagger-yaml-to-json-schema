--- conflicted
+++ resolved
@@ -35,13 +35,8 @@
   },
   "homepage": "https://github.com/tromgy/swagger-yaml-to-json-schema#readme",
   "dependencies": {
-<<<<<<< HEAD
-    "colors": "^1.3.2",
+    "colors": "^1.4.0",
     "js-yaml": "^3.14.0",
-=======
-    "colors": "^1.4.0",
-    "js-yaml": "^3.13.1",
->>>>>>> ddb20bce
     "json-schema-ref-parser": "^6.1.0",
     "lodash": "^4.17.20",
     "promptly": "^3.2.0"
